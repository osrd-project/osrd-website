--- conflicted
+++ resolved
@@ -56,15 +56,12 @@
         with:
           path: /tmp/osrd_repo/api/.venv
           key: osrd-api-venv-${{ hashFiles('/tmp/osrd_repo/api/poetry.lock') }}
-<<<<<<< HEAD
-=======
 
       - name: Install dependencies
         if: steps.cached-poetry-dependencies.outputs.cache-hit != 'true'
         run: |
           cd /tmp/osrd_repo/api
           poetry install --no-interaction --no-root -E production
->>>>>>> c11cdc81
 
       - name: Install dependencies
         if: steps.cached-poetry-dependencies.outputs.cache-hit != 'true'
@@ -79,10 +76,7 @@
           mkdir -p public/schemas
           python /tmp/osrd_repo/api/manage.py json_schema infra > public/schemas/infra_schema.json
           python /tmp/osrd_repo/api/manage.py json_schema rolling_stock > public/schemas/rolling_stock_schema.json
-<<<<<<< HEAD
-=======
 
->>>>>>> c11cdc81
       - name: Deploy
         uses: peaceiris/actions-gh-pages@v3
         if: github.ref == 'refs/heads/master'
