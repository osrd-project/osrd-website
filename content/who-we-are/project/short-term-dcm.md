--- conflicted
+++ resolved
@@ -10,7 +10,6 @@
 
 </font>
 
-<<<<<<< HEAD
 Pour définir le sillon de dernière minute (ou STDCM, pour Short Term Digital Capacity Management), nous devons d'abord définir ce qu'est un sillon, ainsi que les acteurs qui entrent en jeu. Un **sillon** correspond à la réservation d'espace/temps sur le réseau. C'est une **EF** (entreprise ferroviaire) qui commande le sillon, et le **GI** (gestionnaire d'infrastructure) qui procure le trajet. Lorsqu'on parle de sillons "normaux", la demande de réservation se fait plusieurs années en amont (A-3), et le GI produit un document dans lequel nous pouvons retrouver toutes les demandes avec leur capacité assignée sur le réseau. La **capacité**, c’est l’ensemble des voies utilisées par le matériel roulant de l’EF pour se rendre d’un point à un autre. Par mesure préventive et pour pouvoir gérer certains aléas (retards, problèmes techniques ou environnementaux), le taux de sillons réservés ne peut pas dépasser 75% de la capacité totale du réseau.
 
 C'est ici que le sillon de dernière minute entre en jeu. Si aucun problème n'est à déplorer, le GI se retrouve avec environ 25% de sa capacité non utilisée. Alors, si une EF a besoin d'un sillon en urgence (entre A-1 et jusqu'à quelques minutes avant le départ du matériel roulant), elle peut faire une demande de STDCM.
@@ -24,22 +23,3 @@
 Les STDCM sont actuellement gérés par le guichet capacitaire entre A-1 et J-1, et par le guichet opérationnel à partir de J-1 à 17h. Plusieurs problèmes en découle ; la demande est fastidieuse et la réponse des guichets est asynchrone (prennent plusieurs jours à répondre), les sillons sont tracés à la main (risque d'erreur humaine) et la facturation peut se perdre dans les opérations, on estime à des dizaines de millions d'euros les pertes dûes aux STDCM non facturés. Certains outils numériques savent déjà régler ces problèmes, mais ne prennent pas en compte la gestion de conflit sur le réseau, ou s'ils la prennent, ils ne savent pas la gérer en gare.
 
 C'est pour répondre à ces enjeux qu'est née l'idée de proposer une gestion numérique des sillons de dernière minute. L'objectif est de permettre aux EF de réserver des sillons facilement, en proposant un calcul du STDCM dans la capacité théorique prévisionnelle, et en leur apportant une réponse rapide (environ 3 minutes d'attente). Les clients pourraient aussi choisir entre plusieurs modes de calculs. Cet outil est en cours de développement, et devrait être disponible dans les prochaines années. 
-=======
-
-
-<font color=#aa026d>
-
-### Défis
-
-</font>
-
-
-
-<font color=#aa026d>
-
-### Ambition
-
-</font>
-
-L'un des objectifs d'OSRD est de proposer un outil 
->>>>>>> c11cdc81
